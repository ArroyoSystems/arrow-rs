--- conflicted
+++ resolved
@@ -77,38 +77,20 @@
 rust-version = "1.62"
 
 [workspace.dependencies]
-<<<<<<< HEAD
-arrow = { version = "50.0.0", default-features = false }
-arrow-arith = { version = "50.0.0" }
-arrow-array = { version = "50.0.0" }
-arrow-buffer = { version = "50.0.0"}
-arrow-cast = { version = "50.0.0" }
-arrow-csv = { version = "50.0.0" }
-arrow-data = { version = "50.0.0" }
-arrow-ipc = { version = "50.0.0" }
-arrow-json = { version = "50.0.0" }
-arrow-ord = { version = "50.0.0" }
-arrow-row = { version = "50.0.0" }
-arrow-schema = { version = "50.0.0" }
-arrow-select = { version = "50.0.0" }
-arrow-string = { version = "50.0.0" }
-parquet = { version = "50.0.0", default-features = false }
-=======
-arrow = { version = "51.0.0", path = "./arrow", default-features = false }
-arrow-arith = { version = "51.0.0", path = "./arrow-arith" }
-arrow-array = { version = "51.0.0", path = "./arrow-array" }
-arrow-buffer = { version = "51.0.0", path = "./arrow-buffer" }
-arrow-cast = { version = "51.0.0", path = "./arrow-cast" }
-arrow-csv = { version = "51.0.0", path = "./arrow-csv" }
-arrow-data = { version = "51.0.0", path = "./arrow-data" }
-arrow-ipc = { version = "51.0.0", path = "./arrow-ipc" }
-arrow-json = { version = "51.0.0", path = "./arrow-json" }
-arrow-ord = { version = "51.0.0", path = "./arrow-ord" }
-arrow-row = { version = "51.0.0", path = "./arrow-row" }
-arrow-schema = { version = "51.0.0", path = "./arrow-schema" }
-arrow-select = { version = "51.0.0", path = "./arrow-select" }
-arrow-string = { version = "51.0.0", path = "./arrow-string" }
-parquet = { version = "51.0.0", path = "./parquet", default-features = false }
->>>>>>> ada986c7
+arrow = { version = "51.0.0", default-features = false }
+arrow-arith = { version = "51.0.0" }
+arrow-array = { version = "51.0.0" }
+arrow-buffer = { version = "51.0.0"}
+arrow-cast = { version = "51.0.0" }
+arrow-csv = { version = "51.0.0" }
+arrow-data = { version = "51.0.0" }
+arrow-ipc = { version = "51.0.0" }
+arrow-json = { version = "51.0.0" }
+arrow-ord = { version = "51.0.0" }
+arrow-row = { version = "51.0.0" }
+arrow-schema = { version = "51.0.0" }
+arrow-select = { version = "51.0.0" }
+arrow-string = { version = "51.0.0" }
+parquet = { version = "51.0.0", default-features = false }
 
-chrono = { version = "0.4.34", default-features = false, features = ["clock"] }+chrono = { version = "0.4.31", default-features = false, features = ["clock"] }