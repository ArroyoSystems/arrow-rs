--- conflicted
+++ resolved
@@ -436,24 +436,23 @@
 
         self.buf.into_inner()
     }
-<<<<<<< HEAD
+
     pub(crate) fn write_trailing_bytes(&mut self, target: W) -> Result<W> {
         self.buf.flush()?;
         let start_pos = self.buf.bytes_written();
         // swap the writer to a byte array writer so we can write the trailing bytes.
-        let mut writer = TrackedWrite::new( target);
+        let mut writer = TrackedWrite::new(target);
         writer.bytes_written = start_pos;
         std::mem::swap(&mut self.buf, &mut writer);
         self.write_metadata()?;
         // swap back to the original writer
         std::mem::swap(&mut self.buf, &mut writer);
         Ok(writer.into_inner()?)
-=======
+    }
 
     /// Returns the number of bytes written to this instance
     pub fn bytes_written(&self) -> usize {
         self.buf.bytes_written()
->>>>>>> ada986c7
     }
 }
 
